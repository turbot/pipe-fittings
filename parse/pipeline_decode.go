package parse

import (
	"fmt"
	"strings"

	"github.com/hashicorp/hcl/v2"
	"github.com/hashicorp/hcl/v2/ext/typeexpr"
	"github.com/hashicorp/hcl/v2/gohcl"
	"github.com/hashicorp/hcl/v2/hclsyntax"
	"github.com/turbot/go-kit/helpers"
	"github.com/turbot/pipe-fittings/connection"
	"github.com/turbot/pipe-fittings/credential"
	"github.com/turbot/pipe-fittings/hclhelpers"
	"github.com/turbot/pipe-fittings/modconfig"
	"github.com/turbot/pipe-fittings/schema"
	"github.com/zclconf/go-cty/cty"
)

func decodeStep(mod *modconfig.Mod, block *hcl.Block, parseCtx *ModParseContext, pipelineHcl *modconfig.Pipeline) (modconfig.PipelineStep, hcl.Diagnostics) {

	stepType := block.Labels[0]
	stepName := block.Labels[1]

	step := modconfig.NewPipelineStep(stepType, stepName)
	if step == nil {
		return nil, hcl.Diagnostics{&hcl.Diagnostic{
			Severity: hcl.DiagError,
			Summary:  "Invalid pipeline step type " + stepType,
			Subject:  &block.DefRange,
		}}
	}
	step.SetPipelineName(pipelineHcl.FullName)
	step.SetRange(block.DefRange.Ptr())

	pipelineStepBlockSchema := GetPipelineStepBlockSchema(stepType)
	if pipelineStepBlockSchema == nil {
		return nil, hcl.Diagnostics{&hcl.Diagnostic{
			Severity: hcl.DiagError,
			Summary:  "Pipeline step block schema not found for step " + stepType,
			Subject:  &block.DefRange,
		}}
	}

	stepOptions, diags := block.Body.Content(pipelineStepBlockSchema)

	if diags.HasErrors() {
		return step, diags
	}

	moreDiags := step.SetAttributes(stepOptions.Attributes, parseCtx.EvalCtx)
	if len(moreDiags) > 0 {
		diags = append(diags, moreDiags...)
	}

	moreDiags = step.SetBlockConfig(stepOptions.Blocks, parseCtx.EvalCtx)
	if len(moreDiags) > 0 {
		diags = append(diags, moreDiags...)
	}

	stepOutput := map[string]*modconfig.PipelineOutput{}

	outputBlocks := stepOptions.Blocks.ByType()[schema.BlockTypePipelineOutput]
	for _, outputBlock := range outputBlocks {
		attributes, moreDiags := outputBlock.Body.JustAttributes()
		if len(moreDiags) > 0 {
			diags = append(diags, moreDiags...)
			continue
		}

		if attr, exists := attributes[schema.AttributeTypeValue]; exists {

			o := &modconfig.PipelineOutput{
				Name: outputBlock.Labels[0],
			}

			expr := attr.Expr
			if len(expr.Variables()) > 0 {
				traversals := expr.Variables()
				for _, traversal := range traversals {
					parts := hclhelpers.TraversalAsStringSlice(traversal)
					if len(parts) > 0 {
						if parts[0] == schema.BlockTypePipelineStep {
							dependsOn := parts[1] + "." + parts[2]
							step.AppendDependsOn(dependsOn)
						} else if parts[0] == schema.BlockTypeCredential {

							if len(parts) == 2 {
								// dynamic references:
								// step "transform" "aws" {
								// 	value   = credential.aws[param.cred].env
								// }
								dependsOn := parts[1] + ".<dynamic>"
								step.AppendCredentialDependsOn(dependsOn)
							} else {
								dependsOn := parts[1] + "." + parts[2]
								step.AppendCredentialDependsOn(dependsOn)
							}
						} else if parts[0] == schema.BlockTypeConnection {
							if len(parts) == 2 {
								// dynamic references:
								// step "transform" "aws" {
								// 	value   = credential.aws[param.cred].env
								// }
								dependsOn := parts[1] + ".<dynamic>"
								step.AppendConnectionDependsOn(dependsOn)
							} else {
								dependsOn := parts[1] + "." + parts[2]
								step.AppendConnectionDependsOn(dependsOn)
							}
						} else {
							dependsOn := parts[0]
							step.AppendConnectionDependsOn(dependsOn)
						}
					}
				}
				o.UnresolvedValue = attr.Expr
			} else {
				ctyVal, _ := attr.Expr.Value(nil)
				val, _ := hclhelpers.CtyToGo(ctyVal)
				o.Value = val
			}

			stepOutput[o.Name] = o
		} else {
			diags = append(diags, &hcl.Diagnostic{
				Severity: hcl.DiagError,
				Summary:  "Missing value attribute",
				Subject:  &block.DefRange,
			})
		}

	}
	step.SetOutputConfig(stepOutput)

	if len(diags) == 0 {
		moreDiags := step.Validate()
		if len(moreDiags) > 0 {
			diags = append(diags, moreDiags...)
		}
	}

	return step, diags
}

func decodePipelineParam(block *hcl.Block, parseCtx *ModParseContext) (*modconfig.PipelineParam, hcl.Diagnostics) {

	o := &modconfig.PipelineParam{
		Name: block.Labels[0],
	}

	paramOptions, diags := block.Body.Content(modconfig.PipelineParamBlockSchema)

	if diags.HasErrors() {
		return o, diags
	}

	if attr, exists := paramOptions.Attributes[schema.AttributeTypeType]; exists {
		expr := attr.Expr
		// First we'll deal with some shorthand forms that the HCL-level type
		// expression parser doesn't include. These both emulate pre-0.12 behavior
		// of allowing a list or map of any element type as long as all of the
		// elements are consistent. This is the same as list(any) or map(any).
		switch hcl.ExprAsKeyword(expr) {
		case "list":
			o.Type = cty.List(cty.DynamicPseudoType)
		case "map":
			o.Type = cty.Map(cty.DynamicPseudoType)
		case "set":
			o.Type = cty.Set(cty.DynamicPseudoType)
		default:
			ty, moreDiags := typeexpr.TypeConstraint(expr)
			if moreDiags.HasErrors() {
				diags = append(diags, moreDiags...)
				return o, diags
			}

			o.Type = ty
		}
	} else {
		o.Type = cty.DynamicPseudoType
	}
	o.TypeString = hclhelpers.CtyTypeToHclType(o.Type)

	if attr, exists := paramOptions.Attributes[schema.AttributeTypeOptional]; exists {
		valDiags := gohcl.DecodeExpression(attr.Expr, nil, &o.Optional)
		diags = append(diags, valDiags...)
	}

	if attr, exists := paramOptions.Attributes[schema.AttributeTypeDefault]; exists {
		ctyVal, moreDiags := attr.Expr.Value(parseCtx.EvalCtx)
		if moreDiags.HasErrors() {
			diags = append(diags, moreDiags...)
			return o, diags
		}

		// Does the default value matches the specified type?
		if o.Type != cty.DynamicPseudoType && ctyVal.Type() != o.Type {

			isCompatible := hclhelpers.IsValueCompatibleWithType(o.Type, ctyVal)
			if !isCompatible {
				diags = append(diags, &hcl.Diagnostic{
					Severity: hcl.DiagError,
					Summary:  fmt.Sprintf("default value type mismatched - expected %s, got %s", o.Type.FriendlyName(), ctyVal.Type().FriendlyName()),
					Subject:  &attr.Range,
				})
			} else {
				o.Default = ctyVal
			}
		} else {
			o.Default = ctyVal
		}
	} else if o.Optional {
		o.Default = cty.NullVal(o.Type)
	}

	if attr, exists := paramOptions.Attributes[schema.AttributeTypeDescription]; exists {
		ctyVal, moreDiags := attr.Expr.Value(parseCtx.EvalCtx)
		if moreDiags.HasErrors() {
			diags = append(diags, moreDiags...)
			return o, diags
		}

		o.Description = ctyVal.AsString()
	}

<<<<<<< HEAD
	if attr, exists := paramOptions.Attributes[schema.AttributeTypeEnum]; exists {
		if o.Type != cty.String && o.Type != cty.Bool && o.Type != cty.Number &&
			o.Type != cty.List(cty.String) && o.Type != cty.List(cty.Bool) && o.Type != cty.List(cty.Number) {
			diags = append(diags, &hcl.Diagnostic{
				Severity: hcl.DiagError,
				Summary:  "enum is only supported for string, bool, number, list of string, list of bool, list of number types",
				Subject:  &attr.Range,
			})
			return o, diags
		}

		ctyVal, moreDiags := attr.Expr.Value(parseCtx.EvalCtx)
		if moreDiags.HasErrors() {
			diags = append(diags, moreDiags...)
			return o, diags
		}

		if !ctyVal.Type().IsCollectionType() && !ctyVal.Type().IsTupleType() {
			diags = append(diags, &hcl.Diagnostic{
				Severity: hcl.DiagError,
				Summary:  "enum values must be a list",
				Subject:  &attr.Range,
			})
			return o, diags
		}

		if !hclhelpers.IsEnumValueCompatibleWithType(o.Type, ctyVal) {
			diags = append(diags, &hcl.Diagnostic{
				Severity: hcl.DiagError,
				Summary:  "enum values type mismatched",
				Subject:  &attr.Range,
			})
		}

		// if there's a default, that needs to match the enum
		if o.Default != cty.NilVal && !hclhelpers.IsEnumValueCompatibleWithType(o.Default.Type(), ctyVal) {
			diags = append(diags, &hcl.Diagnostic{
				Severity: hcl.DiagError,
				Summary:  "default value type mismatched with enum",
				Subject:  &attr.Range,
			})
		}

		o.Enum = ctyVal
=======
	if _, exists := paramOptions.Attributes[schema.AttributeTypeTags]; exists {
		valDiags := decodeProperty(paramOptions, "tags", &o.Tags, parseCtx.EvalCtx)
		diags = append(diags, valDiags...)
>>>>>>> 78255b36
	}

	o.TypeString = hclhelpers.CtyTypeToHclType(o.Type)
	return o, diags
}

func decodeOutput(block *hcl.Block, parseCtx *ModParseContext) (*modconfig.PipelineOutput, hcl.Diagnostics) {

	o := &modconfig.PipelineOutput{
		Name:  block.Labels[0],
		Range: block.DefRange.Ptr(),
	}

	outputOptions, diags := block.Body.Content(modconfig.PipelineOutputBlockSchema)

	if diags.HasErrors() {
		return o, diags
	}

	if attr, exists := outputOptions.Attributes[schema.AttributeTypeDescription]; exists {
		valDiags := gohcl.DecodeExpression(attr.Expr, nil, &o.Description)
		diags = append(diags, valDiags...)
	}

	if attr, exists := outputOptions.Attributes[schema.AttributeTypeValue]; exists {
		expr := attr.Expr
		if len(expr.Variables()) > 0 {
			traversals := expr.Variables()
			for _, traversal := range traversals {
				parts := hclhelpers.TraversalAsStringSlice(traversal)
				if len(parts) > 0 {
					if parts[0] == schema.BlockTypePipelineStep {
						dependsOn := parts[1] + "." + parts[2]
						o.AppendDependsOn(dependsOn)
					} else if parts[0] == schema.BlockTypeCredential {

						if len(parts) == 2 {
							// dynamic references:
							// step "transform" "aws" {
							// 	value   = credential.aws[param.cred].env
							// }
							dependsOn := parts[1] + ".<dynamic>"
							o.AppendCredentialDependsOn(dependsOn)
						} else {
							dependsOn := parts[1] + "." + parts[2]
							o.AppendCredentialDependsOn(dependsOn)
						}
					} else if parts[0] == schema.BlockTypeConnection {
						dependsOn := parts[1] + "." + parts[2]
						o.AppendConnectionDependsOn(dependsOn)
					} else {
						dependsOn := parts[0]
						o.AppendConnectionDependsOn(dependsOn)
					}
				}
			}
		}
		o.UnresolvedValue = attr.Expr

	} else {
		diags = append(diags, &hcl.Diagnostic{
			Severity: hcl.DiagError,
			Summary:  "Missing value attribute",
			Subject:  &block.DefRange,
		})
	}

	return o, diags
}

func decodeTrigger(mod *modconfig.Mod, block *hcl.Block, parseCtx *ModParseContext) (*modconfig.Trigger, *DecodeResult) {

	res := newDecodeResult()

	if len(block.Labels) != 2 {
		res.handleDecodeDiags(hcl.Diagnostics{
			{
				Severity: hcl.DiagError,
				Summary:  fmt.Sprintf("invalid trigger block - expected 2 labels, found %d", len(block.Labels)),
				Subject:  &block.DefRange,
			},
		})
		return nil, res
	}

	triggerType := block.Labels[0]
	triggerName := block.Labels[1]

	triggerHcl := modconfig.NewTrigger(block, mod, triggerType, triggerName)

	triggerSchema := GetTriggerBlockSchema(triggerType)
	if triggerSchema == nil {
		res.handleDecodeDiags(hcl.Diagnostics{
			{
				Severity: hcl.DiagError,
				Summary:  "invalid trigger type: " + triggerType,
				Subject:  &block.DefRange,
			},
		})
		return triggerHcl, res
	}

	triggerOptions, diags := block.Body.Content(triggerSchema)

	if diags.HasErrors() {
		res.handleDecodeDiags(diags)
		return nil, res
	}

	if triggerHcl == nil {
		res.handleDecodeDiags(hcl.Diagnostics{
			{
				Severity: hcl.DiagError,
				Summary:  fmt.Sprintf("invalid trigger type '%s'", triggerType),
				Subject:  &block.DefRange,
			},
		})
		return nil, res
	}

	diags = triggerHcl.Config.SetAttributes(mod, triggerHcl, triggerOptions.Attributes, parseCtx.EvalCtx)
	if len(diags) > 0 {
		res.handleDecodeDiags(diags)
		return triggerHcl, res
	}

	diags = triggerHcl.Config.SetBlocks(mod, triggerHcl, triggerOptions.Blocks, parseCtx.EvalCtx)
	if len(diags) > 0 {
		res.handleDecodeDiags(diags)
		return triggerHcl, res
	}

	var triggerParams []modconfig.PipelineParam
	for _, block := range triggerOptions.Blocks {
		if block.Type == schema.BlockTypeParam {
			param, diags := decodePipelineParam(block, parseCtx)
			if len(diags) > 0 {
				res.handleDecodeDiags(diags)
				return triggerHcl, res
			}
			triggerParams = append(triggerParams, *param)
		}
	}

	body, ok := block.Body.(*hclsyntax.Body)
	if ok {
		triggerHcl.SetFileReference(block.DefRange.Filename, body.SrcRange.Start.Line, body.EndRange.Start.Line)
	} else {
		// This shouldn't happen, but if it does, try our best effort to set the file reference. It will get the start line correctly
		// but not the end line
		triggerHcl.SetFileReference(block.DefRange.Filename, block.DefRange.Start.Line, block.DefRange.End.Line)
	}

	moreDiags := parseCtx.AddTrigger(triggerHcl)
	res.addDiags(moreDiags)

	triggerHcl.Params = triggerParams

	return triggerHcl, res
}

// TODO: validation - if you specify invalid depends_on it doesn't error out
// TODO: validation - invalid name?
func decodePipeline(mod *modconfig.Mod, block *hcl.Block, parseCtx *ModParseContext) (*modconfig.Pipeline, *DecodeResult) {
	res := newDecodeResult()

	// get shell pipelineHcl
	pipelineHcl := modconfig.NewPipeline(mod, block)

	pipelineOptions, diags := block.Body.Content(modconfig.PipelineBlockSchema)
	if diags.HasErrors() {
		res.handleDecodeDiags(diags)
		return pipelineHcl, res
	}

	diags = pipelineHcl.SetAttributes(pipelineOptions.Attributes, parseCtx.EvalCtx)
	if len(diags) > 0 {
		res.handleDecodeDiags(diags)
		return pipelineHcl, res
	}

	// use a map keyed by a string for fast lookup
	// we use an empty struct as the value type, so that
	// we don't use up unnecessary memory
	// foundOptions := map[string]struct{}{}
	for _, block := range pipelineOptions.Blocks {
		switch block.Type {
		case schema.BlockTypePipelineStep:
			step, diags := decodeStep(mod, block, parseCtx, pipelineHcl)
			if diags.HasErrors() {
				res.handleDecodeDiags(diags)

				// Must also return the pipelineHcl even if it failed parsing, because later on the handling of "unresolved blocks" expect
				// the resource to be there
				return pipelineHcl, res
			}

			body, ok := block.Body.(*hclsyntax.Body)
			if ok {
				step.SetFileReference(block.DefRange.Filename, body.SrcRange.Start.Line, body.EndRange.Start.Line)
			} else {
				// This shouldn't happen, but if it does, try our best effort to set the file reference. It will get the start line correctly
				// but not the end line
				step.SetFileReference(block.DefRange.Filename, block.DefRange.Start.Line, block.DefRange.End.Line)
			}

			pipelineHcl.Steps = append(pipelineHcl.Steps, step)

		case schema.BlockTypePipelineOutput:
			output, cfgDiags := decodeOutput(block, parseCtx)
			diags = append(diags, cfgDiags...)
			if len(diags) > 0 {
				res.handleDecodeDiags(diags)
				return pipelineHcl, res
			}

			if output != nil {

				// check for duplicate output names
				if len(pipelineHcl.OutputConfig) > 0 {
					for _, o := range pipelineHcl.OutputConfig {
						if o.Name == output.Name {
							diags = append(diags, &hcl.Diagnostic{
								Severity: hcl.DiagError,
								Summary:  fmt.Sprintf("duplicate output name '%s' - output names must be unique", output.Name),
								Subject:  &block.DefRange,
							})
							res.handleDecodeDiags(diags)
							return pipelineHcl, res
						}
					}
				}

				pipelineHcl.OutputConfig = append(pipelineHcl.OutputConfig, *output)
			}

		case schema.BlockTypeParam:
			pipelineParam, moreDiags := decodePipelineParam(block, parseCtx)
			if len(moreDiags) > 0 {
				diags = append(diags, moreDiags...)
				res.handleDecodeDiags(diags)
				return pipelineHcl, res
			}

			if pipelineParam != nil {

				// check for duplicate pipeline parameters names
				if len(pipelineHcl.Params) > 0 {
					p := pipelineHcl.GetParam(pipelineParam.Name)

					if p != nil {
						diags = append(diags, &hcl.Diagnostic{
							Severity: hcl.DiagError,
							Summary:  fmt.Sprintf("duplicate pipeline parameter name '%s' - parameter names must be unique", pipelineParam.Name),
							Subject:  &block.DefRange,
						})
						res.handleDecodeDiags(diags)
						return pipelineHcl, res
					}
				}

				pipelineHcl.Params = append(pipelineHcl.Params, *pipelineParam)
			}

		default:
			// this should never happen
			diags = append(diags, &hcl.Diagnostic{
				Severity: hcl.DiagError,
				Summary:  fmt.Sprintf("invalid block type '%s' - only 'options' blocks are supported for workspace profiles", block.Type),
				Subject:  &block.DefRange,
			})
		}
	}

	diags = validatePipelineSteps(pipelineHcl)
	if len(diags) > 0 {
		res.handleDecodeDiags(diags)

		return pipelineHcl, res
	}

	handlePipelineDecodeResult(pipelineHcl, res, block, parseCtx)
	diags = validatePipelineDependencies(pipelineHcl, parseCtx.Credentials, parseCtx.PipelingConnections)
	if len(diags) > 0 {
		res.handleDecodeDiags(diags)

		// Must also return the pipelineHcl even if it failed parsing, because later on the handling of "unresolved blocks" expect
		// the resource to be there
		return pipelineHcl, res
	}

	body, ok := block.Body.(*hclsyntax.Body)
	if ok {
		pipelineHcl.SetFileReference(block.DefRange.Filename, body.SrcRange.Start.Line, body.EndRange.Start.Line)
	} else {
		// This shouldn't happen, but if it does, try our best effort to set the file reference. It will get the start line correctly
		// but not the end line
		pipelineHcl.SetFileReference(block.DefRange.Filename, block.DefRange.Start.Line, block.DefRange.End.Line)
	}

	return pipelineHcl, res
}

func validatePipelineSteps(pipelineHcl *modconfig.Pipeline) hcl.Diagnostics {
	diags := hcl.Diagnostics{}

	stepMap := map[string]bool{}

	for _, step := range pipelineHcl.Steps {

		if _, ok := stepMap[step.GetFullyQualifiedName()]; ok {
			diags = append(diags, &hcl.Diagnostic{
				Severity: hcl.DiagError,
				Summary:  fmt.Sprintf("duplicate step name '%s' - step names must be unique", step.GetFullyQualifiedName()),
				Subject:  step.GetRange(),
			})
			continue
		}

		stepMap[step.GetFullyQualifiedName()] = true

		moreDiags := step.Validate()
		if len(moreDiags) > 0 {
			diags = append(diags, moreDiags...)
			continue
		}
	}

	return diags
}

func validatePipelineDependencies(pipelineHcl *modconfig.Pipeline, credentials map[string]credential.Credential, connections map[string]connection.PipelingConnection) hcl.Diagnostics {
	var diags hcl.Diagnostics

	var stepRegisters []string
	for _, step := range pipelineHcl.Steps {
		stepRegisters = append(stepRegisters, step.GetFullyQualifiedName())
	}

	var credentialRegisters []string
	availableCredentialTypes := map[string]bool{}
	for k := range credentials {
		parts := strings.Split(k, ".")
		if len(parts) != 2 {
			continue
		}

		// Add the credential to the register
		credentialRegisters = append(credentialRegisters, k)

		// List out the supported credential types
		availableCredentialTypes[parts[0]] = true
	}

	var credentialTypes []string
	for k := range availableCredentialTypes {
		credentialTypes = append(credentialTypes, k)
	}

	var connectionRegisters []string
	availableConnectionTypes := map[string]bool{}
	for k := range connections {
		parts := strings.Split(k, ".")
		if len(parts) != 2 {
			continue
		}

		// Add the connection to the register
		connectionRegisters = append(connectionRegisters, k)

		// List out the supported connection types
		availableConnectionTypes[parts[0]] = true
	}

	var connectionTypes []string
	for k := range availableConnectionTypes {
		connectionTypes = append(connectionTypes, k)
	}

	for _, step := range pipelineHcl.Steps {
		dependsOn := step.GetDependsOn()

		for _, dep := range dependsOn {
			if !helpers.StringSliceContains(stepRegisters, dep) {
				diags = append(diags, &hcl.Diagnostic{
					Severity: hcl.DiagError,
					Summary:  fmt.Sprintf("invalid depends_on '%s', step '%s' does not exist in pipeline %s", dep, dep, pipelineHcl.Name()),
					Detail:   fmt.Sprintf("valid steps are: %s", strings.Join(stepRegisters, ", ")),
					Subject:  step.GetRange(),
				})
			}
		}

		credentialDependsOn := step.GetCredentialDependsOn()
		for _, dep := range credentialDependsOn {
			// Check if the credential type is supported, if <dynamic>
			parts := strings.Split(dep, ".")
			if len(parts) != 2 {
				continue
			}

			if parts[1] == "<dynamic>" {
				if !availableCredentialTypes[parts[0]] {
					diags = append(diags, &hcl.Diagnostic{
						Severity: hcl.DiagError,
						Summary:  fmt.Sprintf("invalid depends_on '%s', credential type '%s' not supported in pipeline %s", dep, parts[0], pipelineHcl.Name()),
						Detail:   fmt.Sprintf("valid credential types are: %s", strings.Join(credentialTypes, ", ")),
						Subject:  step.GetRange(),
					})
				}
				continue
			}

			if !helpers.StringSliceContains(credentialRegisters, dep) {
				diags = append(diags, &hcl.Diagnostic{
					Severity: hcl.DiagError,
					Summary:  fmt.Sprintf("invalid depends_on '%s', credential does not exist in pipeline %s", dep, pipelineHcl.Name()),
					Detail:   fmt.Sprintf("valid credentials are: %s", strings.Join(credentialRegisters, ", ")),
					Subject:  step.GetRange(),
				})
			}
		}

		connectionDependsOn := step.GetConnectionDependsOn()
		for _, dep := range connectionDependsOn {
			// Check if the credential type is supported, if <dynamic>
			parts := strings.Split(dep, ".")
			if len(parts) != 2 {
				continue
			}

			if parts[1] == "<dynamic>" {
				if !availableConnectionTypes[parts[0]] {
					diags = append(diags, &hcl.Diagnostic{
						Severity: hcl.DiagError,
						Summary:  fmt.Sprintf("invalid depends_on '%s', connection type '%s' not supported in pipeline %s", dep, parts[0], pipelineHcl.Name()),
						Detail:   fmt.Sprintf("valid connection types are: %s", strings.Join(connectionTypes, ", ")),
						Subject:  step.GetRange(),
					})
				}
				continue
			}

			if !helpers.StringSliceContains(connectionRegisters, dep) {
				diags = append(diags, &hcl.Diagnostic{
					Severity: hcl.DiagError,
					Summary:  fmt.Sprintf("invalid depends_on '%s', connection does not exist in pipeline %s", dep, pipelineHcl.Name()),
					Subject:  step.GetRange(),
				})
			}
		}

	}

	for _, outputConfig := range pipelineHcl.OutputConfig {
		dependsOn := outputConfig.DependsOn

		for _, dep := range dependsOn {
			if !helpers.StringSliceContains(stepRegisters, dep) {
				diags = append(diags, &hcl.Diagnostic{
					Severity: hcl.DiagError,
					Summary:  fmt.Sprintf("invalid depends_on '%s' in output block, '%s' does not exist in pipeline %s", dep, dep, pipelineHcl.Name()),
					Subject:  outputConfig.Range,
				})
			}
		}
	}

	return diags
}

func handlePipelineDecodeResult(resource *modconfig.Pipeline, res *DecodeResult, block *hcl.Block, parseCtx *ModParseContext) {
	if res.Success() {
		// call post decode hook
		// NOTE: must do this BEFORE adding resource to run context to ensure we respect the base property
		moreDiags := resource.OnDecoded(block, parseCtx)
		res.addDiags(moreDiags)

		moreDiags = parseCtx.AddPipeline(resource)
		res.addDiags(moreDiags)
		return
	}

	// failure :(
	if len(res.Depends) > 0 {
		moreDiags := parseCtx.AddDependencies(block, resource.Name(), res.Depends)
		res.addDiags(moreDiags)
	}
}

func GetPipelineStepBlockSchema(stepType string) *hcl.BodySchema {
	switch stepType {
	case schema.BlockTypePipelineStepHttp:
		return modconfig.PipelineStepHttpBlockSchema
	case schema.BlockTypePipelineStepSleep:
		return modconfig.PipelineStepSleepBlockSchema
	case schema.BlockTypePipelineStepEmail:
		return modconfig.PipelineStepEmailBlockSchema
	case schema.BlockTypePipelineStepTransform:
		return modconfig.PipelineStepTransformBlockSchema
	case schema.BlockTypePipelineStepQuery:
		return modconfig.PipelineStepQueryBlockSchema
	case schema.BlockTypePipelineStepPipeline:
		return modconfig.PipelineStepPipelineBlockSchema
	case schema.BlockTypePipelineStepFunction:
		return modconfig.PipelineStepFunctionBlockSchema
	case schema.BlockTypePipelineStepContainer:
		return modconfig.PipelineStepContainerBlockSchema
	case schema.BlockTypePipelineStepInput:
		return modconfig.PipelineStepInputBlockSchema
	case schema.BlockTypePipelineStepMessage:
		return modconfig.PipelineStepMessageBlockSchema
	default:
		return nil
	}
}

func GetTriggerBlockSchema(triggerType string) *hcl.BodySchema {
	switch triggerType {
	case schema.TriggerTypeSchedule:
		return modconfig.TriggerScheduleBlockSchema
	case schema.TriggerTypeQuery:
		return modconfig.TriggerQueryBlockSchema
	case schema.TriggerTypeHttp:
		return modconfig.TriggerHttpBlockSchema
	default:
		return nil
	}
}

func GetIntegrationBlockSchema(integrationType string) *hcl.BodySchema {
	switch integrationType {
	case schema.IntegrationTypeSlack:
		return modconfig.IntegrationSlackBlockSchema
	case schema.IntegrationTypeEmail:
		return modconfig.IntegrationEmailBlockSchema
	case schema.IntegrationTypeMsTeams:
		return modconfig.IntegrationTeamsBlockSchema
	default:
		return nil
	}
}<|MERGE_RESOLUTION|>--- conflicted
+++ resolved
@@ -224,7 +224,6 @@
 		o.Description = ctyVal.AsString()
 	}
 
-<<<<<<< HEAD
 	if attr, exists := paramOptions.Attributes[schema.AttributeTypeEnum]; exists {
 		if o.Type != cty.String && o.Type != cty.Bool && o.Type != cty.Number &&
 			o.Type != cty.List(cty.String) && o.Type != cty.List(cty.Bool) && o.Type != cty.List(cty.Number) {
@@ -257,6 +256,7 @@
 				Summary:  "enum values type mismatched",
 				Subject:  &attr.Range,
 			})
+			return o, diags
 		}
 
 		// if there's a default, that needs to match the enum
@@ -266,14 +266,15 @@
 				Summary:  "default value type mismatched with enum",
 				Subject:  &attr.Range,
 			})
+			return o, diags
 		}
 
 		o.Enum = ctyVal
-=======
+	}
+
 	if _, exists := paramOptions.Attributes[schema.AttributeTypeTags]; exists {
 		valDiags := decodeProperty(paramOptions, "tags", &o.Tags, parseCtx.EvalCtx)
 		diags = append(diags, valDiags...)
->>>>>>> 78255b36
 	}
 
 	o.TypeString = hclhelpers.CtyTypeToHclType(o.Type)
