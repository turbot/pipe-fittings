--- conflicted
+++ resolved
@@ -2,7 +2,6 @@
 
 Shared Pipes Component
 
-<<<<<<< HEAD
 ## v1.1.1 [2024-04-10]
 
 _Bug fixes_
@@ -14,7 +13,7 @@
 
 * Support installing private mods using a github app token. ([#381](https://github.com/turbot/pipe-fittings/issues/381)).
 * Update mod installation to use app-specific git token env vars - POWERPIPE_GIT_TOKEN and FLOWPIPE_GIT_TOKEN. ([#382](https://github.com/turbot/pipe-fittings/issues/382)).
-=======
+
 ## v1.0.5 [2024-04-12]
 
 _Bug fixes_
@@ -23,7 +22,6 @@
 * Duplicate step names are now detected and reported as an error.
 * Crash when using param in query step's args.
 * Better error message for invalid notifier reference.
->>>>>>> 1e8c45ad
 
 ## v1.0.4 [2024-04-01]
 
