--- conflicted
+++ resolved
@@ -2,15 +2,14 @@
 
 Shared Pipes Component
 
-<<<<<<< HEAD
-=======
+## v0.3.0 [tbd]
+
 ## v0.2.1 [2024-02-02]
 
 _Bug fixes_
 
 * Incorrect conversion of Go struct to CTY value.
 
->>>>>>> 1daaea88
 ## v0.2.0 [2024-01-24]
 
 _What's new?_
