# pipes-fittings

Shared Pipes Component

<<<<<<< HEAD
## v1.6.0 [tbd]

_What's new_

* `Pipeling Connection` resource to replace `Credential`. ([#449](https://github.com/turbot/pipe-fittings/issues/449)).
* Custom type (`connection` and `notifier` ) for pipeline param and mod variable. ([#523](https://github.com/turbot/pipe-fittings/issues/523)).

_Bug fixes_

=======
## v1.5.7 [2024-09-23]

_Bug fixes_

* Flowpipe pipeline will no longer crash if user provided a non-map type reference (another case).

>>>>>>> f67fc4f7
## v1.5.6 [2024-09-23]

_Bug fixes_

* Flowpipe pipeline will no longer crash if user provided a non-map type reference.

## v1.5.5 [2024-09-03]

_What's new_

* `tags` arguments to Flowpipe pipeline param and mod variable.

## v1.5.4 [2024-08-22]

_What's new_

* JSON extension support for `duckdb` backends. ([#442](https://github.com/turbot/pipe-fittings/issues/442))

## v1.5.3 [2024-08-22]

* Flowpipe triggers now appears as top level resources, allowing them to be listed from the root mod. ([#444](https://github.com/turbot/pipe-fittings/issues/444))

## v1.5.2 [2024-08-14]

* Flowpipe pipeline param default value compatibility test with the declared type may fail for complex types. ([#441](https://github.com/turbot/pipe-fittings/issues/441)) 

## v1.5.1 [2024-08-13]

_Bug fixes_

* CLI notification messages should be printed to stderr to avoid interfering with stdout. ([#437](https://github.com/turbot/pipe-fittings/issues/437))

## v1.5.0 [2024-08-13]

_What's new_

* `type_string` attribute to `Variable` and `PipelineParam` definition. `type` in its current format is deprecated and it will be changed native `cty type` JSON serialisation in the future. ([#435](https://github.com/turbot/pipe-fittings/issues/435)).
* `param` to `Trigger` definition.
* safe pointer dereference function.
* JSONTime type to handle time.Time in JSON output.
* `GoToHCLString` function that converts a Go data structure to an HCL string.

_Bug fixes_

* `CtyTypeToHclType` function to handle complex types.
* Pipeline param default value compatibility test with the declared type. ([#436](https://github.com/turbot/pipe-fittings/issues/436)).

## v1.4.3 [2024-07-12]

* Updated github.com/hashicorp/go-getter to v1.7.5.

## v1.4.2 [2024-07-03]

_Bug fixes_

* Unique column name generator should take hash using the column index as an input rather than appending occurrence index to the hashed output. ([#426](https://github.com/turbot/pipe-fittings/issues/426)).
* Fix exception when migrating steampipe mod lock file for powerpipe. ([#429](https://github.com/turbot/pipe-fittings/issues/429))

## v1.4.1 [2024-06-10]

* Update snapshot schema version to `20240607`. ([#423](https://github.com/turbot/pipe-fittings/issues/423))

## v1.4.0 [2024-06-07]

_What's new_

* Update mod install to only install or update mods which are command targets (and their dependencies). Default pull mode for install is `latest` if there is a target, and `minimal` if no target is given. ([#415](https://github.com/turbot/pipe-fittings/issues/415))
* Add UniqueNameGenerator functions to generate random unique column names for query JSON output. ([#417](https://github.com/turbot/pipe-fittings/issues/417))
* use `github.com/turbot/pipes-sdk-go` instead of `github.com/turbot/steampipe-cloud-sdk-go`. ([#418](https://github.com/turbot/pipe-fittings/issues/418))
* Updated `pgx` and `pgconn` to latest versions.

## v1.3.4 [2024-05-31]

_Bug fixes_

* Params should be ordered as defined in the pipeline definition ([#408](https://github.com/turbot/pipe-fittings/issues/408))

## v1.3.3 [2024-05-23]

_Bug fixes_

* Fix mod `require` block being rewritten incorrectly when installing a mod if the require block exists but does not contain mod requirements. ([#406](https://github.com/turbot/pipe-fittings/issues/406))
* Fix install status display when  updating transitive dependencies. 

## v1.3.2 [2024-05-23]

_Bug fixes_

* Apps should respect the app version constraint defined in the correctly name `require` sub-block. ([#405](https://github.com/turbot/pipe-fittings/issues/405))

## v1.3.1 [2024-05-21]

_Bug fixes_

* Unresolved pipeline should be added to the "unresolved block" so it can be resolved in a subsequent parse. ([#402](https://github.com/turbot/pipe-fittings/issues/402))

## v1.3.0 [2024-05-13]


## v1.2.2 [2024-05-11]

_Bug fixes_

* File load ordering issue with map type `locals`. Manifest in issue ([#399](https://github.com/turbot/pipe-fittings/issues/399))


## v1.2.1 [2024-05-10]

_Bug fixes_

* Trigger's common attributes (title, description, tags, documentation) should allow function and expresion. ([#394](https://github.com/turbot/pipe-fittings/issues/394)).

## v1.2.0 [2024-04-23]

_What's new?_
 
- Add `benchmark_timeout` and `dashboard_timeout` to Powerpipe workspace profile ([#391](https://github.com/turbot/pipe-fittings/issues/391)).

## v1.1.2 [2024-04-22]

_Bug fixes_
 
- When calling mod update, respect the argument (if any) and only update specified mods. ([#388](https://github.com/turbot/pipe-fittings/issues/388)).
- Fix display of updates to transitive dependencies. ([#389](https://github.com/turbot/pipe-fittings/issues/389)).

## v1.1.1 [2024-04-10]

_Bug fixes_

- Update variable parsing to better handle extraneous space characters - update sanitiseVariableNames to handle multiple spaces. ([#384](https://github.com/turbot/pipe-fittings/issues/384)).

## v1.1.0 [2024-04-09]

_What's new?_

* Support installing private mods using a github app token. ([#381](https://github.com/turbot/pipe-fittings/issues/381)).
* Update mod installation to use app-specific git token env vars - POWERPIPE_GIT_TOKEN and FLOWPIPE_GIT_TOKEN. ([#382](https://github.com/turbot/pipe-fittings/issues/382)).

## v1.0.5 [2024-04-12]

_Bug fixes_

* Fixed loop equality check.
* Duplicate step names are now detected and reported as an error.
* Crash when using param in query step's args.
* Better error message for invalid notifier reference.

## v1.0.4 [2024-04-01]

_Bug fixes_

* Fixed misleading error messsage when parsing step dependencies.

## v1.0.3 [2024-03-26]

_Bug fixes_

* Enable `loop` block for `container`, `function`, `message` and `input` steps.
* Allow using HCL expression for `max_currency` attribute.
* `throw`, `error` and `retry` block now works for `input` step.

## v1.0.2 [2024-03-18]

_Bug fixes_

* Add resource metadata after loading mod definition. ([#372](https://github.com/turbot/pipe-fittings/issues/372)).

## v1.0.1 [2024-03-15]

_Bug fixes_

* Erroneous error message detecting a missing credential where there isn't one.
* HCL `try()` function should be evaluated at runtime rather than parse time.
* Add filename and line number information in step validation error messages.

## v1.0.0 [2024-03-14]

_What's new?_

* Optimize workspace load time for large workspaces, i.e. multiple dependent mods.
* Strip quotes in a string if it exists in the beginning and end of the string for string -> type coerce function used by Flowpipe to parse CLI args.
* Better error messages for Flowpipe pipeline run (just for credentials currently).

## v0.3.4 [2024-03-08]

_Bug fixes_

* Only detect logical changes in step's throw block.
* HCL expression comparison for conditional operator now works.

## v0.3.3 [2024-03-07]

_What's new?_

* Optimize workspace load time when only variables are being loaded.  ([#357](https://github.com/turbot/pipe-fittings/issues/357)). 

## v0.3.2 [2024-03-07]

_Bug fixes_

* Pipeline step input should not trigger a re-load with empty line changes in its definition. ([#297](https://github.com/turbot/pipe-fittings/issues/297)).

## v0.3.1 [2024-03-06]

_What's new?_

* Support for Powerpipe workspace profiles.

_Bug fixes_

* Better error message for variable validation errors to indicate the variable location if available. ([#356](https://github.com/turbot/pipe-fittings/issues/356)).
* Add support for loading variables from  legacy (steampipe) vars file. ([#350](https://github.com/turbot/pipe-fittings/issues/350)).
* Add missing snapshot tags for dashboard resources. ([#355](https://github.com/turbot/pipe-fittings/issues/355)).

## v0.3.0 [2024-03-05]

_What's new?_

* Credential Import, Notifier and Integration resources.

_Bug fixes_

* Triggers are missing required field validation ([#225](https://github.com/turbot/pipe-fittings/issues/255)).
* Missing pipeline output validation ([#239](https://github.com/turbot/pipe-fittings/issues/239)).
* Validate default param value against param type ([#262]((https://github.com/turbot/pipe-fittings/issues/262))
* Removed titles when merging multiple error messages ([#263]((https://github.com/turbot/pipe-fittings/issues/263))
* File watcher reliability improvements.

## v0.2.2 [2024-02-02]

_Bug fixes_

* Missing error handling during the conversion of Go struct to CTY value.
* Invalid `type` in pipeline param definition should throw a parsing error ([#252](https://github.com/turbot/pipe-fittings/issues/252)).

## v0.2.1 [2024-02-02]

_Bug fixes_

* Incorrect conversion of Go struct to CTY value.

## v0.2.0 [2024-01-24]

_What's new?_

* Added credentials support for the following plugins: 
  - BitBucket
  - Datadog
  - Freshdesk
  - JumpCloud
  - ServiceNow 
  - Turbot Guardrails
* Added Query Trigger mod resource

_Enhancements_

* Container step now supports `Source` in addition to `Image`.
* Added `enabled` attribute to Flowpipe Triggers.
* Added `method` block to HTTP Trigger
* New intervals (`5m`, `10m`, `15m`, `30m`, `60m`, `1h`, `2h`, `4h`, `6h`, `12h`, `24h`) are now supported for the Schedule and Query Triggers.

_Bug fixes_

* Fixed an issue in the bootstrap process for identifying the config path.

## v0.1.0 [2023-12-13]

Shared components for use across pipe projects.<|MERGE_RESOLUTION|>--- conflicted
+++ resolved
@@ -2,7 +2,6 @@
 
 Shared Pipes Component
 
-<<<<<<< HEAD
 ## v1.6.0 [tbd]
 
 _What's new_
@@ -12,14 +11,12 @@
 
 _Bug fixes_
 
-=======
 ## v1.5.7 [2024-09-23]
 
 _Bug fixes_
 
 * Flowpipe pipeline will no longer crash if user provided a non-map type reference (another case).
 
->>>>>>> f67fc4f7
 ## v1.5.6 [2024-09-23]
 
 _Bug fixes_
