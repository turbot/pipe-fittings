--- conflicted
+++ resolved
@@ -178,13 +178,14 @@
   prefix      = "sp1_" # prefix is optional
 }
 
-<<<<<<< HEAD
+credential_import "steampipe_jira" {
+  source      = "./steampipe_config/jira.spc"
+  connections = ["*"]
+  prefix      = "sp1_" # prefix is optional
+}
+
 credential_import "steampipe_mastodon" {
   source      = "./steampipe_config/mastodon.spc"
-=======
-credential_import "steampipe_jira" {
-  source      = "./steampipe_config/jira.spc"
->>>>>>> f384f436
   connections = ["*"]
   prefix      = "sp1_" # prefix is optional
 }