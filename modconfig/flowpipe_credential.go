--- conflicted
+++ resolved
@@ -41,11 +41,7 @@
 }
 
 func DefaultCredentialNames() []string {
-<<<<<<< HEAD
-	return []string{"aws.default", "slack.default", "basic.default", "gcp.default", "abuseipdb.default", "sendgrid.default", "virustotal.default", "zendesk.default", "trello.default", "okta.default", "uptimerobot.default", "urlscan.default", "clickup.default", "pagerduty.default", "discord.default", "ip2location.default", "ipstack.default", "teams.default", "pipes.default", "github.default", "gitlab.default", "vault.default", "jira.default", "opsgenie.default", "azure.default", "aws.<dynamic>", "slack.<dynamic>", "basic.<dynamic>", "gcp.<dynamic>", "abuseipdb.<dynamic>", "sendgrid.<dynamic>", "virustotal.<dynamic>", "zendesk.<dynamic>", "trello.<dynamic>", "okta.<dynamic>", "uptimerobot.<dynamic>", "urlscan.<dynamic>", "clickup.<dynamic>", "pagerduty.<dynamic>", "discord.<dynamic>", "ip2location.<dynamic>", "ipstack.<dynamic>", "teams.<dynamic>", "pipes.<dynamic>", "github.<dynamic>", "gitlab.<dynamic>", "vault.<dynamic>", "jira.<dynamic>", "opsgenie.<dynamic>", "azure.<dynamic>"}
-=======
-	return []string{"aws.default", "slack.default", "basic.default", "gcp.default", "abuseipdb.default", "sendgrid.default", "virustotal.default", "zendesk.default", "trello.default", "okta.default", "uptimerobot.default", "urlscan.default", "clickup.default", "pagerduty.default", "discord.default", "ip2location.default", "ipstack.default", "teams.default", "pipes.default", "github.default", "gitlab.default", "vault.default", "jira.default", "opsgenie.default", "openai.default", "aws.<dynamic>", "slack.<dynamic>", "basic.<dynamic>", "gcp.<dynamic>", "abuseipdb.<dynamic>", "sendgrid.<dynamic>", "virustotal.<dynamic>", "zendesk.<dynamic>", "trello.<dynamic>", "okta.<dynamic>", "uptimerobot.<dynamic>", "urlscan.<dynamic>", "clickup.<dynamic>", "pagerduty.<dynamic>", "discord.<dynamic>", "ip2location.<dynamic>", "ipstack.<dynamic>", "teams.<dynamic>", "pipes.<dynamic>", "github.<dynamic>", "gitlab.<dynamic>", "vault.<dynamic>", "jira.<dynamic>", "opsgenie.<dynamic>", "openai.<dynamic>"}
->>>>>>> 5b9a6629
+	return []string{"aws.default", "slack.default", "basic.default", "gcp.default", "abuseipdb.default", "sendgrid.default", "virustotal.default", "zendesk.default", "trello.default", "okta.default", "uptimerobot.default", "urlscan.default", "clickup.default", "pagerduty.default", "discord.default", "ip2location.default", "ipstack.default", "teams.default", "pipes.default", "github.default", "gitlab.default", "vault.default", "jira.default", "opsgenie.default", "openai.default", "azure.default", "aws.<dynamic>", "slack.<dynamic>", "basic.<dynamic>", "gcp.<dynamic>", "abuseipdb.<dynamic>", "sendgrid.<dynamic>", "virustotal.<dynamic>", "zendesk.<dynamic>", "trello.<dynamic>", "okta.<dynamic>", "uptimerobot.<dynamic>", "urlscan.<dynamic>", "clickup.<dynamic>", "pagerduty.<dynamic>", "discord.<dynamic>", "ip2location.<dynamic>", "ipstack.<dynamic>", "teams.<dynamic>", "pipes.<dynamic>", "github.<dynamic>", "gitlab.<dynamic>", "vault.<dynamic>", "jira.<dynamic>", "opsgenie.<dynamic>", "openai.<dynamic>", "azure.<dynamic>"}
 }
 
 func (*AwsCredential) GetCredentialType() string {
@@ -1543,17 +1539,75 @@
 	return hcl.Diagnostics{}
 }
 
-<<<<<<< HEAD
+type OpenAICredential struct {
+	HclResourceImpl
+	ResourceWithMetadataImpl
+
+	Type string `json:"type" cty:"type" hcl:"type,label"`
+
+	APIKey *string `json:"api_key,omitempty" cty:"api_key" hcl:"api_key,optional"`
+}
+
+func (*OpenAICredential) GetCredentialType() string {
+	return "openai"
+}
+
+func (c *OpenAICredential) getEnv() map[string]cty.Value {
+	env := map[string]cty.Value{}
+	if c.APIKey != nil {
+		env["OPENAI_API_KEY"] = cty.StringVal(*c.APIKey)
+	}
+	return env
+}
+
+func (c *OpenAICredential) CtyValue() (cty.Value, error) {
+	ctyValue, err := GetCtyValue(c)
+	if err != nil {
+		return cty.NilVal, err
+	}
+
+	valueMap := ctyValue.AsValueMap()
+	valueMap["env"] = cty.ObjectVal(c.getEnv())
+
+	return cty.ObjectVal(valueMap), nil
+}
+
+func (c *OpenAICredential) Resolve(ctx context.Context) (Credential, error) {
+	if c.APIKey == nil {
+		apiKeyEnvVar := os.Getenv("OPENAI_API_KEY")
+
+		// Don't modify existing credential, resolve to a new one
+		newCreds := &OpenAICredential{
+			HclResourceImpl: HclResourceImpl{
+				FullName:        c.FullName,
+				UnqualifiedName: c.UnqualifiedName,
+				ShortName:       c.ShortName,
+				DeclRange:       c.DeclRange,
+				blockType:       c.blockType,
+			},
+			Type:   c.Type,
+			APIKey: &apiKeyEnvVar,
+		}
+
+		return newCreds, nil
+	}
+	return c, nil
+}
+
+func (c *OpenAICredential) GetTtl() int {
+	return -1
+}
+
+func (c *OpenAICredential) Validate() hcl.Diagnostics {
+	return hcl.Diagnostics{}
+}
+
 type AzureCredential struct {
-=======
-type OpenAICredential struct {
->>>>>>> 5b9a6629
-	HclResourceImpl
-	ResourceWithMetadataImpl
-
-	Type string `json:"type" cty:"type" hcl:"type,label"`
-
-<<<<<<< HEAD
+	HclResourceImpl
+	ResourceWithMetadataImpl
+
+	Type string `json:"type" cty:"type" hcl:"type,label"`
+
 	ClientID     *string `json:"client_id,omitempty" cty:"client_id" hcl:"client_id,optional"`
 	ClientSecret *string `json:"client_secret,omitempty" cty:"client_secret" hcl:"client_secret,optional"`
 	Environment  *string `json:"environment,omitempty" cty:"environment" hcl:"environment,optional"`
@@ -1577,40 +1631,22 @@
 	}
 	if c.TenantID != nil {
 		env["AZURE_TENANT_ID"] = cty.StringVal(*c.TenantID)
-=======
-	APIKey *string `json:"api_key,omitempty" cty:"api_key" hcl:"api_key,optional"`
-}
-
-func (*OpenAICredential) GetCredentialType() string {
-	return "openai"
-}
-
-func (c *OpenAICredential) getEnv() map[string]cty.Value {
-	env := map[string]cty.Value{}
-	if c.APIKey != nil {
-		env["OPENAI_API_KEY"] = cty.StringVal(*c.APIKey)
->>>>>>> 5b9a6629
-	}
-	return env
-}
-
-<<<<<<< HEAD
+	}
+	return env
+}
+
 func (c *AzureCredential) CtyValue() (cty.Value, error) {
-=======
-func (c *OpenAICredential) CtyValue() (cty.Value, error) {
->>>>>>> 5b9a6629
-	ctyValue, err := GetCtyValue(c)
-	if err != nil {
-		return cty.NilVal, err
-	}
-
-	valueMap := ctyValue.AsValueMap()
-	valueMap["env"] = cty.ObjectVal(c.getEnv())
-
-	return cty.ObjectVal(valueMap), nil
-}
-
-<<<<<<< HEAD
+	ctyValue, err := GetCtyValue(c)
+	if err != nil {
+		return cty.NilVal, err
+	}
+
+	valueMap := ctyValue.AsValueMap()
+	valueMap["env"] = cty.ObjectVal(c.getEnv())
+
+	return cty.ObjectVal(valueMap), nil
+}
+
 func (c *AzureCredential) Resolve(ctx context.Context) (Credential, error) {
 	var clientIDEnvVar, clientSecretEnvVar, environmentEnvVar, tenantIDEnvVar string
 	if c.ClientID == nil {
@@ -1655,35 +1691,6 @@
 }
 
 func (c *AzureCredential) Validate() hcl.Diagnostics {
-=======
-func (c *OpenAICredential) Resolve(ctx context.Context) (Credential, error) {
-	if c.APIKey == nil {
-		apiKeyEnvVar := os.Getenv("OPENAI_API_KEY")
-
-		// Don't modify existing credential, resolve to a new one
-		newCreds := &OpenAICredential{
-			HclResourceImpl: HclResourceImpl{
-				FullName:        c.FullName,
-				UnqualifiedName: c.UnqualifiedName,
-				ShortName:       c.ShortName,
-				DeclRange:       c.DeclRange,
-				blockType:       c.blockType,
-			},
-			Type:   c.Type,
-			APIKey: &apiKeyEnvVar,
-		}
-
-		return newCreds, nil
-	}
-	return c, nil
-}
-
-func (c *OpenAICredential) GetTtl() int {
-	return -1
-}
-
-func (c *OpenAICredential) Validate() hcl.Diagnostics {
->>>>>>> 5b9a6629
 	return hcl.Diagnostics{}
 }
 
@@ -2042,7 +2049,14 @@
 		},
 		Type: "opsgenie",
 	}
-<<<<<<< HEAD
+	credentials["openai.default"] = &OpenAICredential{
+		HclResourceImpl: HclResourceImpl{
+			FullName:        "openai.default",
+			ShortName:       "default",
+			UnqualifiedName: "openai.default",
+		},
+		Type: "openai",
+	}
 	credentials["azure.default"] = &AzureCredential{
 		HclResourceImpl: HclResourceImpl{
 			FullName:        "azure.default",
@@ -2050,15 +2064,6 @@
 			UnqualifiedName: "azure.default",
 		},
 		Type: "azure",
-=======
-	credentials["openai.default"] = &OpenAICredential{
-		HclResourceImpl: HclResourceImpl{
-			FullName:        "openai.default",
-			ShortName:       "default",
-			UnqualifiedName: "openai.default",
-		},
-		Type: "openai",
->>>>>>> 5b9a6629
 	}
 
 	return credentials
@@ -2347,25 +2352,28 @@
 			Type: "opsgenie",
 		}
 		return credential
-<<<<<<< HEAD
+	} else if credentialType == "openai" {
+		credential := &OpenAICredential{
+			HclResourceImpl: HclResourceImpl{
+				FullName:        credentialFullName,
+				ShortName:       credentialName,
+				UnqualifiedName: credentialFullName,
+				DeclRange:       block.DefRange,
+				blockType:       block.Type,
+			},
+			Type: "openai",
+		}
+		return credential
 	} else if credentialType == "azure" {
 		credential := &AzureCredential{
-=======
-	} else if credentialType == "openai" {
-		credential := &OpenAICredential{
->>>>>>> 5b9a6629
-			HclResourceImpl: HclResourceImpl{
-				FullName:        credentialFullName,
-				ShortName:       credentialName,
-				UnqualifiedName: credentialFullName,
-				DeclRange:       block.DefRange,
-				blockType:       block.Type,
-			},
-<<<<<<< HEAD
+			HclResourceImpl: HclResourceImpl{
+				FullName:        credentialFullName,
+				ShortName:       credentialName,
+				UnqualifiedName: credentialFullName,
+				DeclRange:       block.DefRange,
+				blockType:       block.Type,
+			},
 			Type: "azure",
-=======
-			Type: "openai",
->>>>>>> 5b9a6629
 		}
 		return credential
 	}
