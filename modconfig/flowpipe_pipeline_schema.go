--- conflicted
+++ resolved
@@ -335,12 +335,11 @@
 			Name: schema.AttributeTypeDefault,
 		},
 		{
-<<<<<<< HEAD
 			Name:     schema.AttributeTypeEnum,
 			Required: false,
-=======
+		},
+		{
 			Name: schema.AttributeTypeTags,
->>>>>>> 78255b36
 		},
 		{
 			Name:     schema.AttributeTypeDescription,
