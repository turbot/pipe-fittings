--- conflicted
+++ resolved
@@ -591,23 +591,41 @@
 	assert.Equal("jkgdgjdgjldjgdjlgjdlgjlgjldjgldjlgjdl", *newOpsgenieCreds.IncidentAPIKey)
 }
 
-<<<<<<< HEAD
+func TestOpenAIDefaultCredential(t *testing.T) {
+	assert := assert.New(t)
+
+	openAICred := OpenAICredential{
+		HclResourceImpl: HclResourceImpl{
+			ShortName: "default",
+		},
+	}
+
+	os.Unsetenv("OPENAI_API_KEY")
+
+	newCreds, err := openAICred.Resolve(context.TODO())
+	assert.Nil(err)
+
+	newOpenAICreds := newCreds.(*OpenAICredential)
+	assert.Equal("", *newOpenAICreds.APIKey)
+
+	os.Setenv("OPENAI_API_KEY", "sk-jwgthNa...")
+
+	newCreds, err = openAICred.Resolve(context.TODO())
+	assert.Nil(err)
+
+	newOpenAICreds = newCreds.(*OpenAICredential)
+	assert.Equal("sk-jwgthNa...", *newOpenAICreds.APIKey)
+}
+
 func TestAzureDefaultCredential(t *testing.T) {
 	assert := assert.New(t)
 
 	azureCred := AzureCredential{
-=======
-func TestOpenAIDefaultCredential(t *testing.T) {
-	assert := assert.New(t)
-
-	openAICred := OpenAICredential{
->>>>>>> 5b9a6629
-		HclResourceImpl: HclResourceImpl{
-			ShortName: "default",
-		},
-	}
-
-<<<<<<< HEAD
+		HclResourceImpl: HclResourceImpl{
+			ShortName: "default",
+		},
+	}
+
 	os.Unsetenv("AZURE_CLIENT_ID")
 	os.Unsetenv("AZURE_CLIENT_SECRET")
 	os.Unsetenv("AZURE_ENVIRONMENT")
@@ -672,23 +690,6 @@
 	assert.Equal("gdget3464tergrgsdf", *newAzureCreds.ClientSecret)
 	assert.Equal("AzurePublicCloud", *newAzureCreds.Environment)
 	assert.Equal("gdgdghdfhdhfh", *newAzureCreds.TenantID)
-=======
-	os.Unsetenv("OPENAI_API_KEY")
-
-	newCreds, err := openAICred.Resolve(context.TODO())
-	assert.Nil(err)
-
-	newOpenAICreds := newCreds.(*OpenAICredential)
-	assert.Equal("", *newOpenAICreds.APIKey)
-
-	os.Setenv("OPENAI_API_KEY", "sk-jwgthNa...")
-
-	newCreds, err = openAICred.Resolve(context.TODO())
-	assert.Nil(err)
-
-	newOpenAICreds = newCreds.(*OpenAICredential)
-	assert.Equal("sk-jwgthNa...", *newOpenAICreds.APIKey)
->>>>>>> 5b9a6629
 }
 
 func XTestAwsCredentialRole(t *testing.T) {
