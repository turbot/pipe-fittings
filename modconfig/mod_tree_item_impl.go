--- conflicted
+++ resolved
@@ -128,12 +128,8 @@
 // GetShowData implements printers.Showable
 func (b *ModTreeItemImpl) GetShowData() *printers.RowData {
 	var name = b.ShortName
-<<<<<<< HEAD
-	if len(b.parents) != 0 {
-=======
 	// if this is a dependency resource, use the full name
 	if b.IsDependencyResource() {
->>>>>>> 4525ebe7
 		name = b.Name()
 	}
 	res := printers.NewRowData(
