package schema

import "github.com/turbot/go-kit/helpers"

// NOTE: when adding a block type, be sure to update  QueryProviderBlocks/ReferenceBlocks/AllBlockTypes as needed
const (
	// require blocks
	BlockTypeSteampipe = "steampipe"
	BlockTypeMod       = "mod"
	BlockTypePlugin    = "plugin"
	// resource blocks
	BlockTypeQuery          = "query"
	BlockTypeControl        = "control"
	BlockTypeBenchmark      = "benchmark"
	BlockTypeDashboard      = "dashboard"
	BlockTypeContainer      = "container"
	BlockTypeChart          = "chart"
	BlockTypeCard           = "card"
	BlockTypeFlow           = "flow"
	BlockTypeGraph          = "graph"
	BlockTypeHierarchy      = "hierarchy"
	BlockTypeImage          = "image"
	BlockTypeInput          = "input"
	BlockTypeTable          = "table"
	BlockTypeText           = "text"
	BlockTypeLocals         = "locals"
	BlockTypeVariable       = "variable"
	BlockTypeParam          = "param"
	BlockTypeRequire        = "require"
	BlockTypeNode           = "node"
	BlockTypeEdge           = "edge"
	BlockTypeLegacyRequires = "requires"
	BlockTypeCategory       = "category"
	BlockTypeWith           = "with"
	BlockTypeError          = "error"

	// config blocks
	BlockTypeRateLimiter       = "limiter"
	BlockTypeConnection        = "connection"
	BlockTypeOptions           = "options"
	BlockTypeWorkspaceProfile  = "workspace"
	BlockTypePipeline          = "pipeline"
	BlockTypePipelineStep      = "step"
	BlockTypePipelineOutput    = "output"
	BlockTypeTrigger           = "trigger"
	BlockTypePipelineBasicAuth = "basic_auth"
	BlockTypeIntegration       = "integration"
	BlockTypeCredential        = "credential"
	BlockTypeNotify            = "notify"
	BlockTypeLoop              = "loop"
	BlockTypeRetry             = "retry"
	BlockTypeThrow             = "throw"
<<<<<<< HEAD
	BlockTypeOption            = "option"
=======
	BlockTypeCapture           = "capture"
>>>>>>> 4a12841f

	AttributeTypeValue = "value"

	AttributeTypeType    = "type"
	AttributeTypeDefault = "default"

	// Pipeline param block
	AttributeTypeOptional = "optional"

	// Pipeline blocks
	BlockTypePipelineStepHttp      = "http"
	BlockTypePipelineStepSleep     = "sleep"
	BlockTypePipelineStepEmail     = "email"
	BlockTypePipelineStepTransform = "transform"
	BlockTypePipelineStepQuery     = "query"
	BlockTypePipelineStepExec      = "exec"
	BlockTypePipelineStepPipeline  = "pipeline"
	BlockTypePipelineStepFunction  = "function"
	BlockTypePipelineStepContainer = "container"
	BlockTypePipelineStepInput     = "input"

	// error block
	AttributeTypeIgnore = "ignore"

	// Common step attributes
	AttributeTypeTitle       = "title"
	AttributeTypeDependsOn   = "depends_on"
	AttributeTypeForEach     = "for_each"
	AttributeTypeDescription = "description"
	AttributeTypeIf          = "if"
	AttributeTypeUsername    = "username"
	AttributeTypePassword    = "password"
	AttributeTypeStepName    = "step_name"

	// pipeline attributes
	AttributeTypeTags            = "tags"
	AttributeTypeDocumentation   = "documentation"
	AttributeTypeUnqualifiedName = "unqualified_name"
	AttributeTypeName            = "name"
	AttributeTypeShortName       = "short_name"

	AttributeTypeStartedAt  = "started_at"
	AttributeTypeFinishedAt = "finished_at"

	// Used by query step
	AttributeTypeSql              = "sql"
	AttributeTypeArgs             = "args"
	AttributeTypeQuery            = "query"
	AttributeTypeRows             = "rows"
	AttributeTypeConnectionString = "connection_string"

	// Used by email step
	AttributeTypeBcc         = "bcc"
	AttributeTypeBody        = "body"
	AttributeTypeCc          = "cc"
	AttributeTypeContentType = "content_type"
	AttributeTypeFrom        = "from"
	AttributeTypeHost        = "host"
	AttributeTypePort        = "port"
	AttributeTypeSenderName  = "sender_name"
	AttributeTypeSubject     = "subject"
	AttributeTypeTo          = "to"

	AttributeTypeToken         = "token"
	AttributeTypeSigningSecret = "signing_secret"
	AttributeTypeWebhookUrl    = "webhook_url"
	AttributeTypeNotifies      = "notifies"

	AttributeTypeIntegration = "integration"
	AttributeTypeCredential  = "credential"

	AttributeTypeChannel = "channel"

	// Used by sleep step
	AttributeTypeDuration = "duration"

	// Used by http step
	AttributeTypeUrl             = "url"
	AttributeTypeMethod          = "method"
	AttributeTypeRequestBody     = "request_body"
	AttributeTypeRequestHeaders  = "request_headers"
	AttributeTypeCaCertPem       = "ca_cert_pem"
	AttributeTypeInsecure        = "insecure"
	AttributeTypeResponseHeaders = "response_headers"
	AttributeTypeResponseBody    = "response_body"
	AttributeTypeStatusCode      = "status_code"
	AttributeTypeStatus          = "status"

	// Used byy Pipeline step
	AttributeTypePipeline = "pipeline"

	// Used by input step
	AttributeTypeDefaultRecipient = "default_recipient"
	AttributeTypeDefaultSubject   = "default_subject"
	AttributeTypeOptions          = "options"
	AttributeTypeResponseUrl      = "response_url"
	AttributeTypeSmtpHost         = "smtp_host"
	AttributeTypeSmtpPassword     = "smtp_password"
	AttributeTypeSmtpPort         = "smtp_port"
	AttributeTypeSmtpServer       = "smtp_server"
	AttributeTypeSmtpTls          = "smtp_tls"
	AttributeTypeSmtpUsername     = "smtp_username"
	AttributeTypeSmtpsPort        = "smtps_port"
	AttributeTypeLabel            = "label"
	AttributeTypeSelected         = "selected"

	AttributeTypeMessage = "message"

	// Functions attributes
	AttributeTypeRuntime  = "runtime"
	AttributeTypeEnv      = "env"
	AttributeTypeHandler  = "handler"
	AttributeTypeFunction = "function"
	AttributeTypeEvent    = "event"

	AttributeTypeImage             = "image"
	AttributeTypeSource            = "source"
	AttributeTypeUser              = "user"
	AttributeTypeWorkdir           = "workdir"
	AttributeTypeCmd               = "cmd"
	AttributeTypeEntryPoint        = "entrypoint"
	AttributeTypeTimeout           = "timeout"
	AttributeTypeCpuShares         = "cpu_shares"
	AttributeTypeMemory            = "memory"
	AttributeTypeMemoryReservation = "memory_reservation"
	AttributeTypeMemorySwap        = "memory_swap"
	AttributeTypeMemorySwappiness  = "memory_swappiness"
	AttributeTypeReadOnly          = "read_only"

	// Trigger attributes
	AttributeTypeSchedule   = "schedule"
	AttributeTypePrimaryKey = "primary_key"

	// HTTP Trigger attributes
	AttributeTypeExecutionMode = "execution_mode"

	// Input step attributes
	AttributeTypePrompt    = "prompt"
	AttributeTypeSlackType = "slack_type"

	// All Possible Trigger Types
	TriggerTypeSchedule = "schedule"
	TriggerTypeQuery    = "query"
	TriggerTypeHttp     = "http"

	// Integration Types
	IntegrationTypeSlack = "slack"
	IntegrationTypeEmail = "email"
	IntegrationTypeTeams = "teams"

	LabelName = "name"
	LabelType = "type"

	ResourceTypeSnapshot = "snapshot"
	AttributeArgs        = "args"
	AttributeQuery       = "query"

	// TODO KAI should these be AttributeType <MISC>
	AttributeVar   = "var"
	AttributeLocal = "local"

	AttributeEach = "each"
	AttributeKey  = "key"
)

// QueryProviderBlocks is a list of block types which implement QueryProvider
var QueryProviderBlocks = []string{
	BlockTypeCard,
	BlockTypeChart,
	BlockTypeControl,
	BlockTypeEdge,
	BlockTypeFlow,
	BlockTypeGraph,
	BlockTypeHierarchy,
	BlockTypeImage,
	BlockTypeInput,
	BlockTypeQuery,
	BlockTypeNode,
	BlockTypeTable,
	BlockTypeWith,
}

// NodeAndEdgeProviderBlocks is a list of block types which implementnodeAndEdgeProvider
var NodeAndEdgeProviderBlocks = []string{
	BlockTypeHierarchy,
	BlockTypeFlow,
	BlockTypeGraph,
}

// ReferenceBlocks is a list of block types we store references for
var ReferenceBlocks = []string{
	BlockTypeMod,
	BlockTypeQuery,
	BlockTypeControl,
	BlockTypeBenchmark,
	BlockTypeDashboard,
	BlockTypeContainer,
	BlockTypeCard,
	BlockTypeChart,
	BlockTypeFlow,
	BlockTypeGraph,
	BlockTypeHierarchy,
	BlockTypeImage,
	BlockTypeInput,
	BlockTypeTable,
	BlockTypeText,
	BlockTypeParam,
	BlockTypeCategory,
	BlockTypeWith,
}

var ValidResourceItemTypes = []string{
	BlockTypeMod,
	BlockTypeQuery,
	BlockTypeControl,
	BlockTypeBenchmark,
	BlockTypeDashboard,
	BlockTypeContainer,
	BlockTypeChart,
	BlockTypeCard,
	BlockTypeFlow,
	BlockTypeGraph,
	BlockTypeHierarchy,
	BlockTypeImage,
	BlockTypeInput,
	BlockTypeTable,
	BlockTypeText,
	BlockTypeLocals,
	BlockTypeVariable,
	BlockTypeParam,
	BlockTypeRequire,
	BlockTypeNode,
	BlockTypeEdge,
	BlockTypeLegacyRequires,
	BlockTypeCategory,
	BlockTypeConnection,
	BlockTypeOptions,
	BlockTypeWorkspaceProfile,
	BlockTypePipeline,
	BlockTypeTrigger,
	BlockTypeWith,
	BlockTypeIntegration,
	BlockTypeCredential,
	// local is not an actual block name but is a resource type
	"local",
	// references
	"ref",
	// variables
	"var",
}

func IsValidResourceItemType(blockType string) bool {
	return helpers.StringSliceContains(ValidResourceItemTypes, blockType)
}<|MERGE_RESOLUTION|>--- conflicted
+++ resolved
@@ -50,11 +50,8 @@
 	BlockTypeLoop              = "loop"
 	BlockTypeRetry             = "retry"
 	BlockTypeThrow             = "throw"
-<<<<<<< HEAD
 	BlockTypeOption            = "option"
-=======
 	BlockTypeCapture           = "capture"
->>>>>>> 4a12841f
 
 	AttributeTypeValue = "value"
 
